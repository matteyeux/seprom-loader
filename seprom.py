--- conflicted
+++ resolved
@@ -1,345 +1,341 @@
-import binascii
-from typing import Optional
-
-import binaryninja
-from binaryninja.architecture import Architecture
-from binaryninja.binaryview import BinaryReader
-from binaryninja.binaryview import BinaryView
-from binaryninja.enums import SectionSemantics
-from binaryninja.enums import SegmentFlag
-from binaryninja.enums import SymbolType
-from binaryninja.types import Symbol
-
-
-class SEPROMView(BinaryView):
-    name = "SEPROM"
-    long_name = "SEPROM"
-    load_address = 0x0
-
-    def __init__(self, data):
-        BinaryView.__init__(self, parent_view=data, file_metadata=data.file)
-        self.data = data
-        self.version = ()
-        self.is_64 = self.is_64b()
-
-    def init(self) -> bool:
-        self.add_analysis_completion_event(self.on_complete)
-
-        if self.is_64:
-            self.arch = Architecture['aarch64']
-
-            self.platform = self.arch.standalone_platform
-
-            # let's compare version with A15 SEPROM which seems to be the only one with a new base addr
-            if self.version >= self.parse_version("520.400.46.200.4"):
-                self.load_address = 0x25C000000
-            else:
-                self.load_address = 0x240000000
-        else:
-            self.load_address = 0x10000000
-            self.arch = Architecture['thumb2']
-            self.platform = self.arch.standalone_platform
-
-        self.add_auto_segment(
-            self.load_address,
-            self.data.length,
-            0,
-            self.data.length,
-            SegmentFlag.SegmentReadable | SegmentFlag.SegmentExecutable,
-        )
-        self.add_user_section(
-            self.name,
-            self.load_address,
-            self.data.length,
-            SectionSemantics.ReadOnlyCodeSectionSemantics,
-        )
-        self.add_entry_point(self.load_address)
-        self.define_auto_symbol(
-            Symbol(SymbolType.FunctionSymbol, self.load_address, '_start')
-        )
-        self.update_analysis()
-
-        return True
-
-    @classmethod
-    def is_valid_for_data(self, data) -> bool:
-        """Check for a specific string.
-        To see if it's a SEPROM file."""
-        if data.read(0xC00, 12) in [b'private_buil', b'AppleSEPROM-']:
-            return True
-        elif data.read(0x800, 12) == b'AppleSEPROM-':
-            return True
-        else:
-            return False
-
-    def parse_version(self, version: str) -> tuple:
-        """https://stackoverflow.com/a/11887825."""
-        version_list = [item.replace('\x00', '') for item in version.split(".")]
-        return tuple(map(int, (version_list)))
-
-    def perform_get_address_size(self) -> int:
-        return self.arch.address_size
-
-    def is_64b(self) -> bool:
-        version = "1.2.3"
-        minimal_version = self.parse_version("323.0.0.1.15")  # First 64 bits SEPROM
-        rom_version = self.data.read(0xC00, 0x1C)
-
-        if rom_version == b'\x00' * 0x1C:
-            return False
-
-        try:
-            version = rom_version.decode().replace("AppleSEPROM-", "")
-        except UnicodeDecodeError:
-            self.version = version
-
-        if b'private_build..' in rom_version:
-            return True
-        else:
-            self.version = self.parse_version(version)
-            return self.version >= minimal_version
-
-    def on_complete(self):
-        if self.is_64:
-            self.find_interesting64()
-
-    def resolve_byte_sig_pattern(self, identifier) -> Optional[int]:
-        pattern = []
-        for byte in identifier.split(' '):
-            if byte == '?':
-                pattern.append(byte)
-            elif byte != '':
-                pattern.append(int(byte, 16))
-        br = BinaryReader(self)
-        result = 0
-        length = len(pattern) - 1
-        for function in self.functions:
-            br.seek(function.start)
-
-            offset_length = br.offset + length
-            while self.get_functions_containing(
-                offset_length
-            ) is not None and function in self.get_functions_containing(offset_length):
-                found = True
-                count = 0
-                for entry in pattern:
-                    byte = br.read8()
-                    count += 1
-                    if entry != byte and entry != '?':
-                        found = False
-                        break
-
-                br.offset -= count
-
-                if found:
-                    result = br.offset
-                    break
-
-                instruction_length = self.get_instruction_length(br.offset)
-                # account for unknown or bad instruction
-                if instruction_length == 0:
-                    break
-                br.offset += instruction_length
-
-            if result != 0:
-                break
-        if result == 0:
-            return None
-        else:
-            return self.get_functions_containing(result)[0].lowest_address
-
-    def resolve_byte_sigs(self, name, sequence) -> Optional[int]:
-        if "?" in sequence:
-            addr = self.resolve_byte_sig_pattern(sequence)
-            if addr:
-                self.define_function_at_address(addr, name)
-            else:
-                print(f"[!] Can't find function {name}")
-        else:
-            try:
-                signature = binascii.unhexlify(sequence)
-            except binascii.Error:
-                print(
-                    f"[!] Bad Signature for {name}! Must be hex encoded string, got: {sequence}"
-                )
-                return None
-            addr = self.define_func_from_bytesignature(signature, name)
-            if addr is None:
-                print(f"[!] Can't find function {name}")
-
-        return addr
-
-    def set_name_from_func_xref(self, name, addr) -> Optional[int]:
-        if addr is None:
-            return None
-        refs = self.get_code_refs(addr)
-        refs_list = list(refs)
-        if refs_list != 0:
-            functions = self.get_functions_containing(refs_list[0].address)
-            if len(functions) != 0:
-                functions[0].name = name
-                print(f"[+] {name} @ {hex(functions[0].lowest_address)}")
-                return functions[0].lowest_address
-        return None
-
-<<<<<<< HEAD
-    def define_func_from_bytesignature(self, signature, func_name):
-=======
-    def define_func_from_bytesignature(self, signature, func_name) -> Optional[int]:
->>>>>>> 6aab1802
-        ptr = self.start
-        while ptr < self.end:
-            ptr = self.find_next_data(ptr, signature)
-            if not ptr:
-                break
-            # Only finds first occurance of signature - might want to warn if muliple hits...
-            func = self.get_functions_containing(ptr)[0]
-            func.name = func_name
-            return func.start
-        return None
-
-    def define_function_at_address(self, address: Optional[int], name: str) -> None:
-        if address is None:
-            return None
-        self.define_auto_symbol(Symbol(SymbolType.FunctionSymbol, address, name))
-        print(f"[+] {name} @ {hex(address)}")
-
-    def find_panic(
-        self, boot_check_panic_addr
-    ) -> Optional[binaryninja.function.Function]:
-        """
-        boot_check_panic has only one MLIL_CALL
-        which is panic.
-        """
-        boot_check_panic = self.get_function_at(boot_check_panic_addr)
-        if boot_check_panic is None:
-            return None
-        for block in boot_check_panic.mlil:
-            for instruction in block:
-                if instruction.operation.name == 'MLIL_CALL':
-                    address = instruction.operands[1].constant
-                    panic = self.get_function_at(address)
-                    panic.name = "_panic"
-                    print(f"[+] _panic @ {hex(panic.start)}")
-        return panic
-
-    def find_image4_validate_property_callback(
-        self,
-    ) -> Optional[binaryninja.function.Function]:
-        # find egi0 tag
-        egi0_tag = self.find_next_constant(self.load_address, 0x424F5244)
-        if egi0_tag is None:
-            return None
-        img4_validate_property_callback = self.get_functions_containing(egi0_tag)[0]
-        return img4_validate_property_callback
-
-    def find_save_img4_tag_value(
-        self, target_function
-    ) -> Optional[binaryninja.function.Function]:
-        for block in target_function.mlil:
-            for instruction in block:
-                # check for Certificate Production Status (CPRO) tag
-                if (
-                    "0x4350524f" in str(instruction)
-                    and instruction.operation.name == "MLIL_CALL"
-                ):
-                    addr = instruction.operands[1].constant
-                    function = self.get_function_at(addr)
-                    return function
-        return None
-
-    def find_image4_verify_number_relation(
-        self, target_function
-    ) -> Optional[binaryninja.function.Function]:
-        for block in target_function.mlil:
-            for instruction in block:
-                # check for Board ID (BORD) tag
-                if (
-                    "0x424f5244" in str(instruction)
-                    and instruction.operation.name == "MLIL_CALL"
-                ):
-                    addr = instruction.operands[1].constant
-                    function = self.get_function_at(addr)
-                    return function
-        return None
-
-    def find_interesting64(self) -> None:
-        self.resolve_byte_sigs("_bzero", "63e47a924200008b")
-        self.resolve_byte_sigs("_reload_cache", "1f8708d5")
-        self.resolve_byte_sigs("_DERParseInteger", "00010035e80740f9")
-        self.resolve_byte_sigs("_verify_pkcs1_sig", "680e0054a11240f9")
-        self.resolve_byte_sigs("_DERParseSequence", "e0010035e80740f9")
-        self.resolve_byte_sigs("_DERImg4DecodePayload", "330300b4090140f9")
-        self.resolve_byte_sigs("_DERImg4DecodeFindInSequence", "6002803dfd7b44a9")
-        self.resolve_byte_sigs("_DERImg4DecodeFindProperty", "00008052a80a43b2")
-        self.resolve_byte_sigs("_DERDecodeSeqContentInit", "090440f90801098b")
-        self.resolve_byte_sigs("_DERParseBitString", "080080d25f000039")
-        self.resolve_byte_sigs("_DERDecodeSeqNext", "e80300f9280108cb")
-        self.resolve_byte_sigs("_DERParseBoolean", "080140391ffd0371")
-        self.resolve_byte_sigs("_Img4DecodeInit", "20010035c0c20091")
-        self.resolve_byte_sigs("__parse_chain", "5a3d0012773d0012")
-        self.resolve_byte_sigs("_memcpy", "6380009163e87b92")
-        self.resolve_byte_sigs("_ccn_cmp", "7f0005ebc080809a")
-        self.resolve_byte_sigs("_ccn_sub", "840004eb400000b5")
-        self.resolve_byte_sigs(
-            "_DERDecodeItemPartialBufferGetLength", "090440f93f0900f1"
-        )
-        self.resolve_byte_sigs(
-            "_Img4DecodeEvaluateDictionaryProperties", "e0031f320afd7ed3"
-        )
-        self.resolve_byte_sigs("_ccdigest_update", "e100005481fe46d3")
-        self.resolve_byte_sigs("_ccdigest_init", "f40300aa60220091")
-        self.resolve_byte_sigs("_cchmac_init", "692200918a0b8052")
-        self.resolve_byte_sigs("_ccn_add", "840000b1400000b5")
-        self.resolve_byte_sigs("_cc_muxp", "08c120cb2800088a")
-        self.resolve_byte_sigs("_ccn_n", "630400915f0000f1")
-        self.resolve_byte_sigs("_DEROiCompare", "a10100b4020540f9")
-        self.resolve_byte_sigs(
-            "_DERImg4DecodeParseManifestProperties", "8002803da13a0091"
-        )
-        self.resolve_byte_sigs("__Img4DecodeGetPropertyData", "00008052e81740f9")
-        self.resolve_byte_sigs("_DERImg4DecodeProperty", "e80740b9080943b2")
-        self.resolve_byte_sigs("_DERImg4Decode", "61030054882640a9")
-
-        boot_check_panic = self.resolve_byte_sigs(
-            "_boot_check_panic", "4900c0d20921a8f2"
-        )
-        if boot_check_panic:
-            self.find_panic(boot_check_panic)
-
-        img4decodegetpayload = self.resolve_byte_sigs(
-            "_Img4DecodeGetPayload", "0081c93c2000803d"
-        )
-
-        image4_load = self.set_name_from_func_xref("_image4_load", img4decodegetpayload)
-        self.set_name_from_func_xref("_load_sepos", image4_load)
-
-        write_ktrr_unknown_el1 = self.find_next_text(self.load_address, "s3_4_c15_c2_5")
-        self.define_function_at_address(
-            write_ktrr_unknown_el1, "_write_ktrr_unknown_el1"
-        )
-
-        read_ctrr_lock = self.find_next_text(self.load_address, "s3_4_c15_c2_2")
-        self.define_function_at_address(read_ctrr_lock, "_read_ctrr_lock")
-
-        img4_validate_property_callback = self.find_image4_validate_property_callback()
-        if img4_validate_property_callback:
-            self.define_function_at_address(
-                img4_validate_property_callback.start,
-                "_img4_validate_property_callback",
-            )
-
-            save_img4_tag_value = self.find_save_img4_tag_value(
-                img4_validate_property_callback
-            )
-            self.define_function_at_address(
-                save_img4_tag_value.start, "_save_img4_tag_value"
-            )
-
-            img4_verify_number_relation = self.find_image4_verify_number_relation(
-                img4_validate_property_callback
-            )
-            self.define_function_at_address(
-                img4_verify_number_relation.start, "_image4_verify_number_relation"
-            )
-
+import binascii
+from typing import Optional
+
+import binaryninja
+from binaryninja.architecture import Architecture
+from binaryninja.binaryview import BinaryReader
+from binaryninja.binaryview import BinaryView
+from binaryninja.enums import SectionSemantics
+from binaryninja.enums import SegmentFlag
+from binaryninja.enums import SymbolType
+from binaryninja.types import Symbol
+
+
+class SEPROMView(BinaryView):
+    name = "SEPROM"
+    long_name = "SEPROM"
+    load_address = 0x0
+
+    def __init__(self, data):
+        BinaryView.__init__(self, parent_view=data, file_metadata=data.file)
+        self.data = data
+        self.version = ()
+        self.is_64 = self.is_64b()
+
+    def init(self) -> bool:
+        self.add_analysis_completion_event(self.on_complete)
+
+        if self.is_64:
+            self.arch = Architecture['aarch64']
+
+            self.platform = self.arch.standalone_platform
+
+            # let's compare version with A15 SEPROM which seems to be the only one with a new base addr
+            if self.version >= self.parse_version("520.400.46.200.4"):
+                self.load_address = 0x25C000000
+            else:
+                self.load_address = 0x240000000
+        else:
+            self.load_address = 0x10000000
+            self.arch = Architecture['thumb2']
+            self.platform = self.arch.standalone_platform
+
+        self.add_auto_segment(
+            self.load_address,
+            self.data.length,
+            0,
+            self.data.length,
+            SegmentFlag.SegmentReadable | SegmentFlag.SegmentExecutable,
+        )
+        self.add_user_section(
+            self.name,
+            self.load_address,
+            self.data.length,
+            SectionSemantics.ReadOnlyCodeSectionSemantics,
+        )
+        self.add_entry_point(self.load_address)
+        self.define_auto_symbol(
+            Symbol(SymbolType.FunctionSymbol, self.load_address, '_start')
+        )
+        self.update_analysis()
+
+        return True
+
+    @classmethod
+    def is_valid_for_data(self, data) -> bool:
+        """Check for a specific string.
+        To see if it's a SEPROM file."""
+        if data.read(0xC00, 12) in [b'private_buil', b'AppleSEPROM-']:
+            return True
+        elif data.read(0x800, 12) == b'AppleSEPROM-':
+            return True
+        else:
+            return False
+
+    def parse_version(self, version: str) -> tuple:
+        """https://stackoverflow.com/a/11887825."""
+        version_list = [item.replace('\x00', '') for item in version.split(".")]
+        return tuple(map(int, (version_list)))
+
+    def perform_get_address_size(self) -> int:
+        return self.arch.address_size
+
+    def is_64b(self) -> bool:
+        version = "1.2.3"
+        minimal_version = self.parse_version("323.0.0.1.15")  # First 64 bits SEPROM
+        rom_version = self.data.read(0xC00, 0x1C)
+
+        if rom_version == b'\x00' * 0x1C:
+            return False
+
+        try:
+            version = rom_version.decode().replace("AppleSEPROM-", "")
+        except UnicodeDecodeError:
+            self.version = version
+
+        if b'private_build..' in rom_version:
+            return True
+        else:
+            self.version = self.parse_version(version)
+            return self.version >= minimal_version
+
+    def on_complete(self):
+        if self.is_64:
+            self.find_interesting64()
+
+    def resolve_byte_sig_pattern(self, identifier) -> Optional[int]:
+        pattern = []
+        for byte in identifier.split(' '):
+            if byte == '?':
+                pattern.append(byte)
+            elif byte != '':
+                pattern.append(int(byte, 16))
+        br = BinaryReader(self)
+        result = 0
+        length = len(pattern) - 1
+        for function in self.functions:
+            br.seek(function.start)
+
+            offset_length = br.offset + length
+            while self.get_functions_containing(
+                offset_length
+            ) is not None and function in self.get_functions_containing(offset_length):
+                found = True
+                count = 0
+                for entry in pattern:
+                    byte = br.read8()
+                    count += 1
+                    if entry != byte and entry != '?':
+                        found = False
+                        break
+
+                br.offset -= count
+
+                if found:
+                    result = br.offset
+                    break
+
+                instruction_length = self.get_instruction_length(br.offset)
+                # account for unknown or bad instruction
+                if instruction_length == 0:
+                    break
+                br.offset += instruction_length
+
+            if result != 0:
+                break
+        if result == 0:
+            return None
+        else:
+            return self.get_functions_containing(result)[0].lowest_address
+
+    def resolve_byte_sigs(self, name, sequence) -> Optional[int]:
+        if "?" in sequence:
+            addr = self.resolve_byte_sig_pattern(sequence)
+            if addr:
+                self.define_function_at_address(addr, name)
+            else:
+                print(f"[!] Can't find function {name}")
+        else:
+            try:
+                signature = binascii.unhexlify(sequence)
+            except binascii.Error:
+                print(
+                    f"[!] Bad Signature for {name}! Must be hex encoded string, got: {sequence}"
+                )
+                return None
+            addr = self.define_func_from_bytesignature(signature, name)
+            if addr is None:
+                print(f"[!] Can't find function {name}")
+
+        return addr
+
+    def set_name_from_func_xref(self, name, addr) -> Optional[int]:
+        if addr is None:
+            return None
+        refs = self.get_code_refs(addr)
+        refs_list = list(refs)
+        if refs_list != 0:
+            functions = self.get_functions_containing(refs_list[0].address)
+            if len(functions) != 0:
+                functions[0].name = name
+                print(f"[+] {name} @ {hex(functions[0].lowest_address)}")
+                return functions[0].lowest_address
+        return None
+
+    def define_func_from_bytesignature(self, signature, func_name) -> Optional[int]:
+        ptr = self.start
+        while ptr < self.end:
+            ptr = self.find_next_data(ptr, signature)
+            if not ptr:
+                break
+            # Only finds first occurance of signature - might want to warn if muliple hits...
+            func = self.get_functions_containing(ptr)[0]
+            func.name = func_name
+            return func.start
+        return None
+
+    def define_function_at_address(self, address: Optional[int], name: str) -> None:
+        if address is None:
+            return None
+        self.define_auto_symbol(Symbol(SymbolType.FunctionSymbol, address, name))
+        print(f"[+] {name} @ {hex(address)}")
+
+    def find_panic(
+        self, boot_check_panic_addr
+    ) -> Optional[binaryninja.function.Function]:
+        """
+        boot_check_panic has only one MLIL_CALL
+        which is panic.
+        """
+        boot_check_panic = self.get_function_at(boot_check_panic_addr)
+        if boot_check_panic is None:
+            return None
+        for block in boot_check_panic.mlil:
+            for instruction in block:
+                if instruction.operation.name == 'MLIL_CALL':
+                    address = instruction.operands[1].constant
+                    panic = self.get_function_at(address)
+                    panic.name = "_panic"
+                    print(f"[+] _panic @ {hex(panic.start)}")
+        return panic
+
+    def find_image4_validate_property_callback(
+        self,
+    ) -> Optional[binaryninja.function.Function]:
+        # find egi0 tag
+        egi0_tag = self.find_next_constant(self.load_address, 0x424F5244)
+        if egi0_tag is None:
+            return None
+        img4_validate_property_callback = self.get_functions_containing(egi0_tag)[0]
+        return img4_validate_property_callback
+
+    def find_save_img4_tag_value(
+        self, target_function
+    ) -> Optional[binaryninja.function.Function]:
+        for block in target_function.mlil:
+            for instruction in block:
+                # check for Certificate Production Status (CPRO) tag
+                if (
+                    "0x4350524f" in str(instruction)
+                    and instruction.operation.name == "MLIL_CALL"
+                ):
+                    addr = instruction.operands[1].constant
+                    function = self.get_function_at(addr)
+                    return function
+        return None
+
+    def find_image4_verify_number_relation(
+        self, target_function
+    ) -> Optional[binaryninja.function.Function]:
+        for block in target_function.mlil:
+            for instruction in block:
+                # check for Board ID (BORD) tag
+                if (
+                    "0x424f5244" in str(instruction)
+                    and instruction.operation.name == "MLIL_CALL"
+                ):
+                    addr = instruction.operands[1].constant
+                    function = self.get_function_at(addr)
+                    return function
+        return None
+
+    def find_interesting64(self) -> None:
+        self.resolve_byte_sigs("_bzero", "63e47a924200008b")
+        self.resolve_byte_sigs("_reload_cache", "1f8708d5")
+        self.resolve_byte_sigs("_DERParseInteger", "00010035e80740f9")
+        self.resolve_byte_sigs("_verify_pkcs1_sig", "680e0054a11240f9")
+        self.resolve_byte_sigs("_DERParseSequence", "e0010035e80740f9")
+        self.resolve_byte_sigs("_DERImg4DecodePayload", "330300b4090140f9")
+        self.resolve_byte_sigs("_DERImg4DecodeFindInSequence", "6002803dfd7b44a9")
+        self.resolve_byte_sigs("_DERImg4DecodeFindProperty", "00008052a80a43b2")
+        self.resolve_byte_sigs("_DERDecodeSeqContentInit", "090440f90801098b")
+        self.resolve_byte_sigs("_DERParseBitString", "080080d25f000039")
+        self.resolve_byte_sigs("_DERDecodeSeqNext", "e80300f9280108cb")
+        self.resolve_byte_sigs("_DERParseBoolean", "080140391ffd0371")
+        self.resolve_byte_sigs("_Img4DecodeInit", "20010035c0c20091")
+        self.resolve_byte_sigs("__parse_chain", "5a3d0012773d0012")
+        self.resolve_byte_sigs("_memcpy", "6380009163e87b92")
+        self.resolve_byte_sigs("_ccn_cmp", "7f0005ebc080809a")
+        self.resolve_byte_sigs("_ccn_sub", "840004eb400000b5")
+        self.resolve_byte_sigs(
+            "_DERDecodeItemPartialBufferGetLength", "090440f93f0900f1"
+        )
+        self.resolve_byte_sigs(
+            "_Img4DecodeEvaluateDictionaryProperties", "e0031f320afd7ed3"
+        )
+        self.resolve_byte_sigs("_ccdigest_update", "e100005481fe46d3")
+        self.resolve_byte_sigs("_ccdigest_init", "f40300aa60220091")
+        self.resolve_byte_sigs("_cchmac_init", "692200918a0b8052")
+        self.resolve_byte_sigs("_ccn_add", "840000b1400000b5")
+        self.resolve_byte_sigs("_cc_muxp", "08c120cb2800088a")
+        self.resolve_byte_sigs("_ccn_n", "630400915f0000f1")
+        self.resolve_byte_sigs("_DEROiCompare", "a10100b4020540f9")
+        self.resolve_byte_sigs(
+            "_DERImg4DecodeParseManifestProperties", "8002803da13a0091"
+        )
+        self.resolve_byte_sigs("__Img4DecodeGetPropertyData", "00008052e81740f9")
+        self.resolve_byte_sigs("_DERImg4DecodeProperty", "e80740b9080943b2")
+        self.resolve_byte_sigs("_DERImg4Decode", "61030054882640a9")
+
+        boot_check_panic = self.resolve_byte_sigs(
+            "_boot_check_panic", "4900c0d20921a8f2"
+        )
+        if boot_check_panic:
+            self.find_panic(boot_check_panic)
+
+        img4decodegetpayload = self.resolve_byte_sigs(
+            "_Img4DecodeGetPayload", "0081c93c2000803d"
+        )
+
+        image4_load = self.set_name_from_func_xref("_image4_load", img4decodegetpayload)
+        self.set_name_from_func_xref("_load_sepos", image4_load)
+
+        write_ktrr_unknown_el1 = self.find_next_text(self.load_address, "s3_4_c15_c2_5")
+        self.define_function_at_address(
+            write_ktrr_unknown_el1, "_write_ktrr_unknown_el1"
+        )
+
+        read_ctrr_lock = self.find_next_text(self.load_address, "s3_4_c15_c2_2")
+        self.define_function_at_address(read_ctrr_lock, "_read_ctrr_lock")
+
+        img4_validate_property_callback = self.find_image4_validate_property_callback()
+        if img4_validate_property_callback:
+            self.define_function_at_address(
+                img4_validate_property_callback.start,
+                "_img4_validate_property_callback",
+            )
+
+            save_img4_tag_value = self.find_save_img4_tag_value(
+                img4_validate_property_callback
+            )
+            self.define_function_at_address(
+                save_img4_tag_value.start, "_save_img4_tag_value"
+            )
+
+            img4_verify_number_relation = self.find_image4_verify_number_relation(
+                img4_validate_property_callback
+            )
+            self.define_function_at_address(
+                img4_verify_number_relation.start, "_image4_verify_number_relation"
+            )
+